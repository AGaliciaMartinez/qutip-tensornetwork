--- conflicted
+++ resolved
@@ -62,14 +62,8 @@
                     raise AssertionError("Node 1 "+ str(node1) + " and Node 2 " + str(node2) +
                                          " have no edges in common.")
 
-<<<<<<< HEAD
 def is_connected(node1, node2):
     """Returns True if node1 and node2 have an edge in common."""
-=======
-def assert_no_edge_between(node1, node2):
-    """Raise an AssertionError if the given nodes do not have an edge connecting
-    them."""
->>>>>>> a38f1811
     for edge in node1.edges:
         if edge in node2.edges:
             return True
