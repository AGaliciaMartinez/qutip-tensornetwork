--- conflicted
+++ resolved
@@ -2,8 +2,5 @@
 from .convert import *
 from .matmul import *
 from .tensor import *
-<<<<<<< HEAD
 from .adjoint import *
-=======
-from .mul import *
->>>>>>> c891c02e
+from .mul import *