--- conflicted
+++ resolved
@@ -30,7 +30,7 @@
     for i, edge in enumerate(tt.bond_edges):
         assert tt.train_nodes[i]["rbond"] is edge
         assert tt.train_nodes[i + 1]["lbond"] is edge
-<<<<<<< HEAD
+
 
 def random_mpo(n, d, bond_dimension):
     """Create a random mpo with n sites d dimension per site and
@@ -40,7 +40,7 @@
         list_tensors += [np.random.random((d, d, bond_dimension,
                                            bond_dimension)) -1/2 for _ in range(n-2)]
         list_tensors += [np.random.random((d, d, bond_dimension)) -1/2]
-        mpo = FiniteTT.from_node_list(list_tensors)
+        mpo = FiniteTT.from_nodes(list_tensors)
     elif n==1:
         node = tn.Node(np.random.random((d, d)))
         mpo = FiniteTT(node[0:1], node[1:])
@@ -52,9 +52,6 @@
     out_node = random_node(out_shape)
     tt = FiniteTT(out_node[:], in_node[:])
     return tt
-
-=======
->>>>>>> e8223e6f
 
 
 class TestInit:
@@ -269,8 +266,7 @@
             list_tensors = [tn.Node(tensor) for tensor in list_tensors]
 
             with pytest.raises(ValueError):
-<<<<<<< HEAD
-                FiniteTT.from_node_list(list_tensors)
+                FiniteTT.from_nodes(list_tensors)
 
 
 @pytest.mark.parametrize(
@@ -302,9 +298,6 @@
     assert_nodes_name(tt)
     assert tt.bond_dimension == [e.dimension for e in tt.bond_edges]
     assert_almost_equal(network.to_array(), tt.to_array())
-=======
-                FiniteTT.from_nodes(list_tensors)
->>>>>>> e8223e6f
 
 
 @pytest.mark.parametrize(
