import numpy as np
from numpy.testing import assert_almost_equal
import pytest

from qutip.core import data
from qutip.core.data import dense
from qutip_tensornetwork.core.data import Network
from qutip_tensornetwork.testing import assert_network_close
from .conftest import random_node, random_complex_network
import tensornetwork as tn

<<<<<<< HEAD
class TestInit():
    def test_init_only_in_edge(self):
        node = random_node((2,))
        network = Network([], node[0:], copy=False)
        node_list = list(network.nodes)
        assert len(node_list) == 1
        assert node_list[0] is node
        assert len(network.in_edges) == 1
        assert network.in_edges[0] is node[0]
        assert len(network.out_edges) == 0

    def test_init_only_out_edge(self):
        node = random_node((2,))
        network = Network(node[0:], [], copy=False)

        node_list = list(network.nodes)
        assert len(node_list) == 1
        assert node_list[0] is node

        assert len(network.out_edges) == 1
        assert network.out_edges[0] is node[0]
        assert len(network.in_edges) == 0

    def test_init_both_in_and_out_edge(self):
        node = random_node((2, 2))
        network = Network(node[0:1], node[1:], copy=False)
        node_list = list(network.nodes)
        assert len(node_list) == 1
        assert node_list[0] is node

        assert len(network.out_edges) == 1
        assert network.out_edges[0] is node[0]
        assert len(network.in_edges) == 1
        assert network.in_edges[0] is node[1]

    def test_init_raise_if_edges_not_unique(self):
        """in_edges and out_edges must be unique."""
        node = random_node((2, 2))
        with pytest.raises(ValueError):
           network = Network([node[0]], [node[0]])

    def test_non_dangling_in_or_out_raises(self):
        """Input edges for in_edges and out_edges must be dangling."""
        node = random_node((2,))
        node2 = random_node((2,))
        node[0] ^ node2[0]

        with pytest.raises(ValueError):
           network = Network([node[0]], [])

        with pytest.raises(ValueError):
           network = Network([], [node[0]])

    def test_nodes_dont_include_edges_raises(self):
        """Included nodes do not have the passed in_edges or out_edges."""
        node = random_node((2,2))
        node2 = random_node((2,2))
        with pytest.raises(ValueError):
            network = Network(node[0:1], node[1:], nodes=[node2], copy=False)

    def test_non_in_out_edges_dangling_raises(self):
        """Included nodes can not have dangling edges that are not in_edges or
        out_edges
        """
        node = random_node((2,2,2))
        with pytest.raises(ValueError):
            network = Network([node[0]], [node[1]], copy=False)

    def test_scalar_network(self):
        """Test that networks that contains only a scalar node can be created.
        """
        node = random_node(())
        network = Network([], [], nodes=[node])
        np.testing.assert_allclose(node.tensor, network.nodes.pop().tensor)

    def test_scalar_network_contraction(self):
        node = random_node(())
        network = Network([], [], nodes=[node])
        np.testing.assert_allclose(node.tensor, network.to_array())

    def test_empty_rises(self):
        with pytest.raises(ValueError) as e:
           network = Network([], [], nodes=[])

        with pytest.raises(ValueError) as e:
           network = Network([], [], nodes=None)

    def test_copy_in_init(self):
        node = random_node((2,2))
        network = Network(node[0:1], node[1:], copy=False)
        assert node in network.nodes

        network = Network(node[0:1], node[1:], copy=True)
        assert node not in network.nodes
        assert network.nodes.pop().tensor is node.tensor
=======
def test_init_only_in_edge():
    node = random_node((2,))
    network = Network([], node[0:], copy=False)
    assert len(network.nodes) == 1
    assert network.nodes.pop() is node
    assert len(network.in_edges) == 1
    assert network.in_edges[0] is node[0]
    assert len(network.out_edges) == 0

def test_init_only_out_edge():
    node = random_node((2,))
    network = Network(node[0:], [], copy=False)
    assert len(network.nodes) == 1
    assert network.nodes.pop() is node
    assert len(network.out_edges) == 1
    assert network.out_edges[0] is node[0]
    assert len(network.in_edges) == 0

def test_init_both_in_and_out_edge():
    node = random_node((2, 2))
    network = Network(node[0:1], node[1:], copy=False)
    assert len(network.nodes) == 1
    assert network.nodes.pop() is node
    assert len(network.out_edges) == 1
    assert network.out_edges[0] is node[0]
    assert len(network.in_edges) == 1
    assert network.in_edges[0] is node[1]

def test_init_raise_if_edges_not_unique():
    """in_edges and out_edges must be unique."""
    node = random_node((2, 2))
    with pytest.raises(ValueError):
       network = Network([node[0]], [node[0]])

def test_non_dangling_in_or_out_raises():
    """Input edges for in_edges and out_edges must be dangling."""
    node = random_node((2,))
    node2 = random_node((2,))
    node[0] ^ node2[0]

    with pytest.raises(ValueError):
       network = Network([node[0]], [])

    with pytest.raises(ValueError):
       network = Network([], [node[0]])

def test_nodes_dont_include_edges_raises():
    """Included nodes do not have the passed in_edges or out_edges."""
    node = random_node((2,2))
    node2 = random_node((2,2))
    with pytest.raises(ValueError):
        network = Network(node[0:1], node[1:], nodes=[node2], copy=False)

def test_non_in_out_edges_dangling_raises():
    """Included nodes can not have dangling edges that are not in_edges or
    out_edges
    """
    node = random_node((2,2,2))
    with pytest.raises(ValueError):
        network = Network([node[0]], [node[1]], copy=False)

def test_scalar_nodes():
    """It is possible to include scalar nodes as long as they are not the only
    nodes.
    """
    array = np.random.random()
    node_scalar = tn.Node(array)
    node = random_node((2,2))
    network = Network([node[0]], [node[1]], nodes=[node, node_scalar],
                      copy=False)
    assert network.nodes <= set([node, node_scalar])

def test_scalar_network():
    """Test that networks that contains only a scalar node can be created.
    """
    node = random_node(())
    network = Network([], [], nodes=[node])
    np.testing.assert_allclose(node.tensor, network.nodes.pop().tensor)

def test_scalar_network_contraction():
    node = random_node(())
    network = Network([], [], nodes=[node])
    np.testing.assert_allclose(node.tensor, network.to_array())

def test_empty_raises():
    with pytest.raises(ValueError):
       network = Network([], [], nodes=[])

    with pytest.raises(ValueError):
       network = Network([], [], nodes=None)

def test_copy_in_init():
    node = random_node((2,2))
    network = Network(node[0:1], node[1:], copy=False)
    assert node is network.nodes.pop()
    network = Network(node[0:1], node[1:], copy=True)
    network_node = network.nodes.pop()
    assert network_node is not node
    assert network_node.tensor is node.tensor
>>>>>>> a38f1811

def test_copy():
    node = random_node((2,2))
    network = Network(node[0:1], node[1:], copy=False)

    copied_network = network.copy()
    assert copied_network.in_edges[0] is not network.in_edges[0]
    assert copied_network.out_edges[0] is not network.out_edges[0]

    assert copied_network.nodes not in network.nodes
    node = list(network.nodes)[0]
    copied_node = list(copied_network.nodes)[0]
    assert node.tensor is copied_node.tensor

    assert_network_close(network, copied_network)  # Check topology

def test_fast_constructor():
    node = random_node((2,2))
    network = Network(node[0:1], node[1:], copy=False)

    new_network = Network._fast_constructor(network.out_edges,
                                             network.in_edges,
                                             network.nodes,
                                           )

    assert network.in_edges is new_network.in_edges
    assert network.out_edges is new_network.out_edges
    assert network.nodes is new_network.nodes
    assert network.shape == new_network.shape

def test_shape():
    node = random_node((2,2))

    network = Network(node[0:], [])
    assert network.shape == (4, 1)

    network = Network([], node[0:])
    assert network.shape == (1, 4)

    network = Network([node[0]], [node[1]])
    assert network.shape == (2, 2)

# This are very simple tests that are not meant to be complete. For a complete
# set of tests for the mathematical operations see test_mathematics. Both shape
# and dims are tested as these are generated independently.
def test_conj():
    node = random_node((2,3))
    network = Network([node[0]], [node[1]])

    assert network.shape == network.conj().shape
    assert network.dims == network.conj().dims

    np.testing.assert_almost_equal(node.tensor.conj(),
                                   network.conj().nodes.pop().tensor)

def test_adjoint():
    node = random_node((2,3))
    network = Network([node[0]], [node[1]])

    assert network.shape[0] == network.adjoint().shape[1]
    assert network.shape[1] == network.adjoint().shape[0]
    assert network.dims[0] == network.adjoint().dims[1]
    assert network.dims[1] == network.adjoint().dims[0]

    np.testing.assert_almost_equal(node.tensor.conj(),
                                   network.adjoint().nodes.pop().tensor)

def test_transpose():
    node = random_node((2,3))
    network = Network([node[0]], [node[1]])

    assert network.shape[0] == network.transpose().shape[1]
    assert network.shape[1] == network.transpose().shape[0]
    assert network.dims[0] == network.transpose().dims[1]
    assert network.dims[1] == network.transpose().dims[0]

    np.testing.assert_almost_equal(node.tensor,
                                   network.transpose().nodes.pop().tensor)

class TestContract():

    def test_default_arguments(self):
        node1 = random_node((2,))
        node2 = random_node((2, 2, 2))
        node1[0] ^ node2[2]

        network = Network([node2[0]], [node2[1]], [node1, node2])
        result = network.contract()
        result = result.nodes.pop().tensor

        expect = (node1@node2).tensor
        np.testing.assert_allclose(result, expect)

    def test_final_edge_order(self):
        node1 = random_node((2,))
        node2 = random_node((2, 2, 2))
        node1[0] ^ node2[2]

        network = Network([node2[0]], [node2[1]], [node1, node2])
        # We transpose the final result by changing the final_edge_order
        result = network.contract(final_edge_order=network.in_edges +
                                  network.out_edges)
        result = result.nodes.pop().tensor

        expect = (node1@node2).tensor
        np.testing.assert_allclose(result, expect.T)

def test_to_array():
    node1 = random_node((2,))
    node2 = random_node((2, 2, 2))
    node1[0] ^ node2[2]

    network = Network(node2[0:2], [], [node1, node2])
    # We transpose the final result by changing the final_edge_order
    result = network.to_array()
    expect = (node1@node2).tensor.reshape((4,1))

    np.testing.assert_allclose(result, expect)

class TestMatmul:

    @pytest.mark.parametrize("dim_in, dim_out",
                            [([4], [2,2]),
                             ([2,2], [4]),
                             ([2,10], [2,5,2]),
                             ([2,10], [2,2,5]),
                             ([2], [2]),
                            ])
    def test_compatible(self, dim_in, dim_out):
        """Tests that matrix multiplication works with networks that have
        different dimensions. This test does not check for the correct tensor 
        structure but rather that the output is numerically correct once
        contracted."""
        right = random_node(dim_out)
        left = random_node(dim_in)

        right_net = Network(right[:], [])
        left_net = Network([], left[:])

        result = left_net @ right_net

        # Desired
        left = left.tensor.reshape((1, np.prod(dim_out)))
        right = right.tensor.reshape((np.prod(dim_in), 1))
        desired = left @ right

        np.testing.assert_allclose(result.to_array(), desired)




    @pytest.mark.parametrize("dim_in, dim_out",
                            [([4], [3]),
                             ([4], [2, 3]),
                             ([2, 3], [4]),
                             ([2, 10], [5, 2, 2]),
                             ([2, 10], [2, 2, 2]),
                             ([2, 5], [5, 2]),
                            ])
    def test_non_compatible_raises(self, dim_in, dim_out):
        """Tests that matrix multiplication between networks that are supposed
        to not be compatible raises the appropiate error.
        """
        left = random_node(dim_in)
        right = random_node(dim_out)

        right_net = Network(right[:], [])
        left_net = Network([], left[:])

        with pytest.raises(ValueError) as e:
            result = left_net @ right_net

    def test_numerically_correct(self):
        network1 = random_complex_network(5)
        network2 = network1.adjoint()

        expected = network2.to_array()@network1.to_array()
        np.testing.assert_allclose(expected, (network2@network1).to_array())

    def test_graph_structure(self):
        """The operation tested here can be respresented as a graph in the
        following way:
        n1 - n3
        n2 - n4

        This test in particular checks that matmul for networks gives the correct
        graph.
        """
        n1 = random_node((3,))
        n2 = random_node((3,))
        n3 = random_node((3,))
        n4 = random_node((3,))

        network1 = Network([n1[0], n2[0]], [])
        network2 = Network([], [n3[0], n4[0]])
        result = network2@network1

        n1[0] ^ n3[0]
        n2[0] ^ n4[0]
        expexted_network = Network([], [], [n1, n2, n3, n4])

        assert_network_close(result, expexted_network)

def test_tensor():
    node1 = random_node((2,2))
    network1 = Network([node1[0]], [node1[1]])

    node2 = random_node((2,2))
    network2 = Network([node2[0]], [node2[1]])

    result = network1.tensor(network2)

    # Expected
    desired = Network([node1[0], node2[0]], [node1[1], node2[1]])

    assert_network_close(result, desired)

@pytest.mark.parametrize("shape, expected_dims",
                         [((2, 2), [[2], [2]]),
                         ((2, 1), [[2], []]),
                         ((1, 2), [[], [2]]),
                         ((2), [[2], []]),
                         ((), [[], []]),
                        ]
                        )
def test_from_2d_array(shape, expected_dims):
    array = np.random.random(shape)
    network = Network.from_2d_array(array)

    np.testing.assert_allclose(array, network.to_array().reshape(shape))
    assert network.dims == expected_dims<|MERGE_RESOLUTION|>--- conflicted
+++ resolved
@@ -9,7 +9,6 @@
 from .conftest import random_node, random_complex_network
 import tensornetwork as tn
 
-<<<<<<< HEAD
 class TestInit():
     def test_init_only_in_edge(self):
         node = random_node((2,))
@@ -105,107 +104,6 @@
         network = Network(node[0:1], node[1:], copy=True)
         assert node not in network.nodes
         assert network.nodes.pop().tensor is node.tensor
-=======
-def test_init_only_in_edge():
-    node = random_node((2,))
-    network = Network([], node[0:], copy=False)
-    assert len(network.nodes) == 1
-    assert network.nodes.pop() is node
-    assert len(network.in_edges) == 1
-    assert network.in_edges[0] is node[0]
-    assert len(network.out_edges) == 0
-
-def test_init_only_out_edge():
-    node = random_node((2,))
-    network = Network(node[0:], [], copy=False)
-    assert len(network.nodes) == 1
-    assert network.nodes.pop() is node
-    assert len(network.out_edges) == 1
-    assert network.out_edges[0] is node[0]
-    assert len(network.in_edges) == 0
-
-def test_init_both_in_and_out_edge():
-    node = random_node((2, 2))
-    network = Network(node[0:1], node[1:], copy=False)
-    assert len(network.nodes) == 1
-    assert network.nodes.pop() is node
-    assert len(network.out_edges) == 1
-    assert network.out_edges[0] is node[0]
-    assert len(network.in_edges) == 1
-    assert network.in_edges[0] is node[1]
-
-def test_init_raise_if_edges_not_unique():
-    """in_edges and out_edges must be unique."""
-    node = random_node((2, 2))
-    with pytest.raises(ValueError):
-       network = Network([node[0]], [node[0]])
-
-def test_non_dangling_in_or_out_raises():
-    """Input edges for in_edges and out_edges must be dangling."""
-    node = random_node((2,))
-    node2 = random_node((2,))
-    node[0] ^ node2[0]
-
-    with pytest.raises(ValueError):
-       network = Network([node[0]], [])
-
-    with pytest.raises(ValueError):
-       network = Network([], [node[0]])
-
-def test_nodes_dont_include_edges_raises():
-    """Included nodes do not have the passed in_edges or out_edges."""
-    node = random_node((2,2))
-    node2 = random_node((2,2))
-    with pytest.raises(ValueError):
-        network = Network(node[0:1], node[1:], nodes=[node2], copy=False)
-
-def test_non_in_out_edges_dangling_raises():
-    """Included nodes can not have dangling edges that are not in_edges or
-    out_edges
-    """
-    node = random_node((2,2,2))
-    with pytest.raises(ValueError):
-        network = Network([node[0]], [node[1]], copy=False)
-
-def test_scalar_nodes():
-    """It is possible to include scalar nodes as long as they are not the only
-    nodes.
-    """
-    array = np.random.random()
-    node_scalar = tn.Node(array)
-    node = random_node((2,2))
-    network = Network([node[0]], [node[1]], nodes=[node, node_scalar],
-                      copy=False)
-    assert network.nodes <= set([node, node_scalar])
-
-def test_scalar_network():
-    """Test that networks that contains only a scalar node can be created.
-    """
-    node = random_node(())
-    network = Network([], [], nodes=[node])
-    np.testing.assert_allclose(node.tensor, network.nodes.pop().tensor)
-
-def test_scalar_network_contraction():
-    node = random_node(())
-    network = Network([], [], nodes=[node])
-    np.testing.assert_allclose(node.tensor, network.to_array())
-
-def test_empty_raises():
-    with pytest.raises(ValueError):
-       network = Network([], [], nodes=[])
-
-    with pytest.raises(ValueError):
-       network = Network([], [], nodes=None)
-
-def test_copy_in_init():
-    node = random_node((2,2))
-    network = Network(node[0:1], node[1:], copy=False)
-    assert node is network.nodes.pop()
-    network = Network(node[0:1], node[1:], copy=True)
-    network_node = network.nodes.pop()
-    assert network_node is not node
-    assert network_node.tensor is node.tensor
->>>>>>> a38f1811
 
 def test_copy():
     node = random_node((2,2))
